name : Scripts Test and Push

env:
  REGISTRY: ghcr.io
  IMAGE_NAME: ${{ github.repository }}

on:
  pull_request:
  push:
    branches:
      - main
  release:
    types:
      - created

jobs:
  test:
    runs-on: ubuntu-latest
    steps:

      - name: Checkout code
        uses: actions/checkout@v4
        with:
          fetch-depth: 0

      - name: Check formatting
        uses: psf/black@stable
        with:    
          options: "--check --verbose"    
          src: "./src"   
          version: "~= 25.0"

      - name: Set up QEMU
        uses: docker/setup-qemu-action@v3.6.0

      - name: Set up Docker Buildx
        uses: docker/setup-buildx-action@v3.11.1
        with:
          version: latest

      - name: Build and push
        uses: docker/build-push-action@v6.18.0
        with:
          context: .
          push: false
          tags: ${{ env.REGISTRY }}/${{ env.IMAGE_NAME }}:test
<<<<<<< HEAD
=======
          # As of 30 Sept, 2025, caching is broken...
>>>>>>> 6d46a525
          # cache-from: type=gha
          # cache-to: type=gha,mode=max

  push:
    permissions: write-all
    if: github.ref == 'refs/heads/main' || github.event_name == 'release'
    needs: test
    runs-on: ubuntu-latest
    steps:
      - name: Checkout
        uses: actions/checkout@v4
        with:
          fetch-depth: 0

      - name: Set up QEMU
        uses: docker/setup-qemu-action@v3.6.0

      - name: Set up Docker Buildx
        uses: docker/setup-buildx-action@v3.11.1

      - name: Log in to the Container registry
        uses: docker/login-action@v3
        with:
          registry: ${{ env.REGISTRY }}
          username: ${{ github.actor }}
          password: ${{ secrets.GITHUB_TOKEN }}

      - name: Get version number for tagging the image
        id: get_version
        run: |
          git fetch --all --tags
          echo "VERSION=$(git describe --tags)" >> $GITHUB_OUTPUT

      - name: Build and push
        uses: docker/build-push-action@v6.18.0
        with:
          context: .
          push: true
          tags: ${{ env.REGISTRY }}/${{ env.IMAGE_NAME }}:${{ steps.get_version.outputs.VERSION }},${{ env.REGISTRY }}/${{ env.IMAGE_NAME }}:latest
<<<<<<< HEAD
          # cache-from: type=gha
          # cache-to: type=gha,mode=max

=======
          # As of 30 Sept, 2025, caching is broken...
          # cache-from: type=gha
          # cache-to: type=gha,mode=min

>>>>>>> 6d46a525
<|MERGE_RESOLUTION|>--- conflicted
+++ resolved
@@ -1,99 +1,89 @@
-name : Scripts Test and Push
-
-env:
-  REGISTRY: ghcr.io
-  IMAGE_NAME: ${{ github.repository }}
-
-on:
-  pull_request:
-  push:
-    branches:
-      - main
-  release:
-    types:
-      - created
-
-jobs:
-  test:
-    runs-on: ubuntu-latest
-    steps:
-
-      - name: Checkout code
-        uses: actions/checkout@v4
-        with:
-          fetch-depth: 0
-
-      - name: Check formatting
-        uses: psf/black@stable
-        with:    
-          options: "--check --verbose"    
-          src: "./src"   
-          version: "~= 25.0"
-
-      - name: Set up QEMU
-        uses: docker/setup-qemu-action@v3.6.0
-
-      - name: Set up Docker Buildx
-        uses: docker/setup-buildx-action@v3.11.1
-        with:
-          version: latest
-
-      - name: Build and push
-        uses: docker/build-push-action@v6.18.0
-        with:
-          context: .
-          push: false
-          tags: ${{ env.REGISTRY }}/${{ env.IMAGE_NAME }}:test
-<<<<<<< HEAD
-=======
-          # As of 30 Sept, 2025, caching is broken...
->>>>>>> 6d46a525
-          # cache-from: type=gha
-          # cache-to: type=gha,mode=max
-
-  push:
-    permissions: write-all
-    if: github.ref == 'refs/heads/main' || github.event_name == 'release'
-    needs: test
-    runs-on: ubuntu-latest
-    steps:
-      - name: Checkout
-        uses: actions/checkout@v4
-        with:
-          fetch-depth: 0
-
-      - name: Set up QEMU
-        uses: docker/setup-qemu-action@v3.6.0
-
-      - name: Set up Docker Buildx
-        uses: docker/setup-buildx-action@v3.11.1
-
-      - name: Log in to the Container registry
-        uses: docker/login-action@v3
-        with:
-          registry: ${{ env.REGISTRY }}
-          username: ${{ github.actor }}
-          password: ${{ secrets.GITHUB_TOKEN }}
-
-      - name: Get version number for tagging the image
-        id: get_version
-        run: |
-          git fetch --all --tags
-          echo "VERSION=$(git describe --tags)" >> $GITHUB_OUTPUT
-
-      - name: Build and push
-        uses: docker/build-push-action@v6.18.0
-        with:
-          context: .
-          push: true
-          tags: ${{ env.REGISTRY }}/${{ env.IMAGE_NAME }}:${{ steps.get_version.outputs.VERSION }},${{ env.REGISTRY }}/${{ env.IMAGE_NAME }}:latest
-<<<<<<< HEAD
-          # cache-from: type=gha
-          # cache-to: type=gha,mode=max
-
-=======
-          # As of 30 Sept, 2025, caching is broken...
-          # cache-from: type=gha
-          # cache-to: type=gha,mode=min
-
->>>>>>> 6d46a525
+name : Scripts Test and Push
+
+env:
+  REGISTRY: ghcr.io
+  IMAGE_NAME: ${{ github.repository }}
+
+on:
+  pull_request:
+  push:
+    branches:
+      - main
+  release:
+    types:
+      - created
+
+jobs:
+  test:
+    runs-on: ubuntu-latest
+    steps:
+
+      - name: Checkout code
+        uses: actions/checkout@v4
+        with:
+          fetch-depth: 0
+
+      - name: Check formatting
+        uses: psf/black@stable
+        with:    
+          options: "--check --verbose"    
+          src: "./src"   
+          version: "~= 25.0"
+
+      - name: Set up QEMU
+        uses: docker/setup-qemu-action@v3.6.0
+
+      - name: Set up Docker Buildx
+        uses: docker/setup-buildx-action@v3.11.1
+        with:
+          version: latest
+
+      - name: Build and push
+        uses: docker/build-push-action@v6.18.0
+        with:
+          context: .
+          push: false
+          tags: ${{ env.REGISTRY }}/${{ env.IMAGE_NAME }}:test
+          # As of 30 Sept, 2025, caching is broken...
+          # cache-from: type=gha
+          # cache-to: type=gha,mode=max
+
+  push:
+    permissions: write-all
+    if: github.ref == 'refs/heads/main' || github.event_name == 'release'
+    needs: test
+    runs-on: ubuntu-latest
+    steps:
+      - name: Checkout
+        uses: actions/checkout@v4
+        with:
+          fetch-depth: 0
+
+      - name: Set up QEMU
+        uses: docker/setup-qemu-action@v3.6.0
+
+      - name: Set up Docker Buildx
+        uses: docker/setup-buildx-action@v3.11.1
+
+      - name: Log in to the Container registry
+        uses: docker/login-action@v3
+        with:
+          registry: ${{ env.REGISTRY }}
+          username: ${{ github.actor }}
+          password: ${{ secrets.GITHUB_TOKEN }}
+
+      - name: Get version number for tagging the image
+        id: get_version
+        run: |
+          git fetch --all --tags
+          echo "VERSION=$(git describe --tags)" >> $GITHUB_OUTPUT
+
+      - name: Build and push
+        uses: docker/build-push-action@v6.18.0
+        with:
+          context: .
+          push: true
+          tags: ${{ env.REGISTRY }}/${{ env.IMAGE_NAME }}:${{ steps.get_version.outputs.VERSION }},${{ env.REGISTRY }}/${{ env.IMAGE_NAME }}:latest
+          # As of 30 Sept, 2025, caching is broken...
+          # cache-from: type=gha
+          # cache-to: type=gha,mode=min